--- conflicted
+++ resolved
@@ -81,28 +81,6 @@
 # SongBloom also supports flash-attn (optional). To enable it, please install flash-attn (v2.6.3 is used during training) manually and set os.environ['DISABLE_FLASH_ATTN'] = "0" in infer.py:8
 ```
 
-<<<<<<< HEAD
-  
-=======
-## Models
-
-| Name                 | Size | Max Length | Prompt type | 🤗                                            |
-| -------------------- | ---- | ---------- | ----------- | -------------------------------------------- |
-| songbloom_full_150s  | 2B   | 2m30s      | 10s wav     | [link](https://huggingface.co/CypressYang/SongBloom) |
-| songbloom_mulan_150s | 2B   | 2m30s      | 10s wav / text description |           coming soon                           |
-| ... |      |            |             |                                              |
-
-
->>>>>>> 30035360
-
-## TODO List
-
-- [ ] Support Text Description
-- [ ] Full version
-<<<<<<< HEAD
-
-=======
->>>>>>> 30035360
 
 ## Citation
 
